﻿using System.Runtime.InteropServices;
<<<<<<< HEAD
#if DLL
using VRC.UI;
#endif
=======
>>>>>>> b7cdb8f0

namespace VRCFaceTracking.Params
{
    [StructLayout(LayoutKind.Sequential)]
    public struct Vector3
    {
        public float x;
        public float y;
        public float z;

        public Vector3(float x, float y, float z)
        {
            this.x = x;
            this.y = y;
            this.z = z;
        }
        
        // Make a method that multiplies the vector by a scalar
        public Vector3 Invert()
        {
            x *= -1;
            
            return this;
        }
    }
}<|MERGE_RESOLUTION|>--- conflicted
+++ resolved
@@ -1,10 +1,4 @@
 ﻿using System.Runtime.InteropServices;
-<<<<<<< HEAD
-#if DLL
-using VRC.UI;
-#endif
-=======
->>>>>>> b7cdb8f0
 
 namespace VRCFaceTracking.Params
 {
