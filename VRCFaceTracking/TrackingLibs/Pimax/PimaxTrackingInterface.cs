﻿using System;
using System.Threading;
using VRCFaceTracking.Pimax;

namespace VRCFaceTracking.TrackingLibs.Pimax
{ 
    public class PimaxTrackingInterface : ExtTrackingModule
    {
        private static readonly Ai1EyeData PimaxEyeData = new Ai1EyeData();
        private static readonly CancellationTokenSource CancellationToken = new CancellationTokenSource();
        
        private static bool _needsUpdate;
        
        public override (bool SupportsEye, bool SupportsLip) Supported => (true, false);
        public override (bool UtilizingEye, bool UtilizingLip) Utilizing { get; set; }

        public override (bool eyeSuccess, bool lipSuccess) Initialize(bool eye, bool lip)
        {
            PimaxTracker.RegisterCallback(CallbackType.Update, () => _needsUpdate = true);

            var success = PimaxTracker.Start();
            return (success, false);
        }

        public override Action GetUpdateThreadFunc()
        {
            return () =>
            {
                while (!CancellationToken.IsCancellationRequested)
                {
                    if (_needsUpdate)
                        Update();

                    Thread.Sleep(10);
                }
            };
        }

        public override void Teardown()
        {
            CancellationToken.Cancel();
            PimaxTracker.Stop();
        }

        public override void Update()
        {
<<<<<<< HEAD
            if (!Utilizing.UtilizingEye) return;
=======
            if (UnifiedLibManager.EyeStatus != ModuleState.Active) return;
>>>>>>> c8e36d3a
            
            PimaxEyeData.Update();
            UnifiedTrackingData.LatestEyeData.UpdateData(PimaxEyeData);
        }
    }
}<|MERGE_RESOLUTION|>--- conflicted
+++ resolved
@@ -4,17 +4,17 @@
 
 namespace VRCFaceTracking.TrackingLibs.Pimax
 { 
-    public class PimaxTrackingInterface : ExtTrackingModule
+    public class PimaxTrackingInterface //: ITrackingModule
     {
         private static readonly Ai1EyeData PimaxEyeData = new Ai1EyeData();
         private static readonly CancellationTokenSource CancellationToken = new CancellationTokenSource();
         
         private static bool _needsUpdate;
         
-        public override (bool SupportsEye, bool SupportsLip) Supported => (true, false);
-        public override (bool UtilizingEye, bool UtilizingLip) Utilizing { get; set; }
+        public bool SupportsEye => true;
+        public bool SupportsLip => false;
 
-        public override (bool eyeSuccess, bool lipSuccess) Initialize(bool eye, bool lip)
+        public (bool eyeSuccess, bool lipSuccess) Initialize(bool eye, bool lip)
         {
             PimaxTracker.RegisterCallback(CallbackType.Update, () => _needsUpdate = true);
 
@@ -22,7 +22,7 @@
             return (success, false);
         }
 
-        public override Action GetUpdateThreadFunc()
+        public Action GetUpdateThreadFunc()
         {
             return () =>
             {
@@ -36,19 +36,15 @@
             };
         }
 
-        public override void Teardown()
+        public void Teardown()
         {
             CancellationToken.Cancel();
             PimaxTracker.Stop();
         }
 
-        public override void Update()
+        public void Update()
         {
-<<<<<<< HEAD
-            if (!Utilizing.UtilizingEye) return;
-=======
             if (UnifiedLibManager.EyeStatus != ModuleState.Active) return;
->>>>>>> c8e36d3a
             
             PimaxEyeData.Update();
             UnifiedTrackingData.LatestEyeData.UpdateData(PimaxEyeData);
