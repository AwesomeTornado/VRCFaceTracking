--- conflicted
+++ resolved
@@ -24,11 +24,7 @@
             AllParametersRelevantStatic = value;
             SendQueue.Clear();
             foreach (var parameter in UnifiedTracking.AllParameters_v2.Concat(UnifiedTracking.AllParameters_v1).ToArray())
-<<<<<<< HEAD
-                parameter.ResetParam(Array.Empty<(string paramName, string paramAddress, Type paramType)>());
-=======
                 parameter.ResetParam(Array.Empty<IParameterDefinition>());
->>>>>>> 1b11d68d
             OnPropertyChanged();
         }
     }
@@ -116,11 +112,7 @@
         _sendOnLoad = sendOnLoad;
     }
 
-<<<<<<< HEAD
-    public virtual IParameter[] ResetParam((string paramName, string paramAddress, Type paramType)[] newParams)
-=======
     public override Parameter[] ResetParam(IParameterDefinition[] newParams)
->>>>>>> 1b11d68d
     {
         if (ParamSupervisor.AllParametersRelevantStatic)
         {
@@ -131,22 +123,13 @@
         }
 
         var compatibleParam = newParams.FirstOrDefault(param =>
-<<<<<<< HEAD
-            _regex.IsMatch(param.paramName)
-            && param.paramType == typeof(T));
-=======
             _regex.IsMatch(param.Name)
             && param.Type == typeof(T));
->>>>>>> 1b11d68d
 
-        if (compatibleParam != default)
+        if (compatibleParam != null)
         {
             Relevant = true;
-<<<<<<< HEAD
-            OscMessage.Address = compatibleParam.paramAddress;
-=======
             OscMessage.Address = compatibleParam.Address;
->>>>>>> 1b11d68d
         }
         else
         {
